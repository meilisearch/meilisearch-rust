--- conflicted
+++ resolved
@@ -134,7 +134,6 @@
 [Movie{id: 1, title: String::from("Carol"), genres: vec!["Romance", "Drama"]}]
 ```
 
-<<<<<<< HEAD
 ##### Custom Search With Filters <!-- omit in TOC -->
 
 If you want to enable filtering, you must add your attributes to the `filterableAttributes`
@@ -179,10 +178,7 @@
 }
 ```
 
-### 🌐 Running in the Browser with WASM <!-- omit in TOC -->
-=======
 ## 🌐 Running in the Browser with WASM <!-- omit in TOC -->
->>>>>>> ed2edbc5
 
 This crate fully supports WASM.
 
@@ -204,4 +200,4 @@
 
 <hr>
 
-**MeiliSearch** provides and maintains many **SDKs and Integration tools** like this one. We want to provide everyone with an **amazing search experience for any kind of project**. If you want to contribute, make suggestions, or just know what's going on right now, visit us in the [integration-guides](https://github.com/meilisearch/integration-guides) repository.+**MeiliSearch** provides and maintains many **SDKs and Integration tools** like this one. We want to provide everyone with an **amazing search experience for any kind of project**. If you want to contribute, make suggestions, or just know what's going on right now, visit us in the [integration-guides](https://github.com/meilisearch/integration-guides) repository.
