use convert_case::{Case, Casing};
use proc_macro2::Ident;
use quote::quote;
use structmeta::{Flag, StructMeta};
use syn::{parse_macro_input, spanned::Spanned};

#[derive(Clone, StructMeta, Default)]
struct FieldAttrs {
    primary_key: Flag,
    displayed: Flag,
    searchable: Flag,
    distinct: Flag,
    filterable: Flag,
    sortable: Flag,
}

#[proc_macro_derive(IndexConfig, attributes(index_config))]
pub fn generate_index_settings(input: proc_macro::TokenStream) -> proc_macro::TokenStream {
    let ast = parse_macro_input!(input as syn::DeriveInput);

    let fields: &syn::Fields = match ast.data {
        syn::Data::Struct(ref data) => &data.fields,
        _ => {
            return proc_macro::TokenStream::from(
                syn::Error::new(ast.ident.span(), "Applicable only to struct").to_compile_error(),
            );
        }
    };

    let struct_ident = &ast.ident;

    let index_config_implementation = get_index_config_implementation(struct_ident, fields);
    proc_macro::TokenStream::from(quote! {
        #index_config_implementation
    })
}

fn get_index_config_implementation(
    struct_ident: &Ident,
    fields: &syn::Fields,
) -> proc_macro2::TokenStream {
    let mut primary_key_attribute = String::new();
    let mut distinct_key_attribute = String::new();
    let mut displayed_attributes = vec![];
    let mut searchable_attributes = vec![];
    let mut filterable_attributes = vec![];
    let mut sortable_attributes = vec![];

    let index_name = struct_ident
        .to_string()
        .from_case(Case::UpperCamel)
        .to_case(Case::Snake);

    let mut primary_key_found = false;
    let mut distinct_found = false;

    for field in fields {
        let attrs = field
            .attrs
            .iter()
            .filter(|attr| attr.path().is_ident("index_config"))
            .map(|attr| attr.parse_args::<FieldAttrs>().unwrap())
            .collect::<Vec<_>>()
            .first()
            .cloned()
            .unwrap_or_default();

        // Check if the primary key field is unique
        if attrs.primary_key.value() {
            if primary_key_found {
                return syn::Error::new(
                    field.span(),
                    "Only one field can be marked as primary key",
                )
                .to_compile_error();
            }
            primary_key_attribute = field.ident.clone().unwrap().to_string();
            primary_key_found = true;
        }

        // Check if the distinct field is unique
        if attrs.distinct.value() {
            if distinct_found {
                return syn::Error::new(field.span(), "Only one field can be marked as distinct")
                    .to_compile_error();
            }
            distinct_key_attribute = field.ident.clone().unwrap().to_string();
            distinct_found = true;
        }

        if attrs.displayed.value() {
            displayed_attributes.push(field.ident.clone().unwrap().to_string());
        }

        if attrs.searchable.value() {
            searchable_attributes.push(field.ident.clone().unwrap().to_string());
        }

        if attrs.filterable.value() {
            filterable_attributes.push(field.ident.clone().unwrap().to_string());
        }

        if attrs.sortable.value() {
            sortable_attributes.push(field.ident.clone().unwrap().to_string());
        }
    }

    let primary_key_token: proc_macro2::TokenStream = if primary_key_attribute.is_empty() {
        quote! {
            ::std::option::Option::None
        }
    } else {
        quote! {
            ::std::option::Option::Some(#primary_key_attribute)
        }
    };

    let display_attr_tokens =
        get_settings_token_for_list(&displayed_attributes, "with_displayed_attributes");
    let sortable_attr_tokens =
        get_settings_token_for_list(&sortable_attributes, "with_sortable_attributes");
    let filterable_attr_tokens =
        get_settings_token_for_list(&filterable_attributes, "with_filterable_attributes");
    let searchable_attr_tokens =
        get_settings_token_for_list(&searchable_attributes, "with_searchable_attributes");
    let distinct_attr_token =
        get_settings_token_for_string(&distinct_key_attribute, "with_distinct_attribute");

    quote! {
        #[::meilisearch_sdk::macro_helper::async_trait(?Send)]
        impl ::meilisearch_sdk::documents::IndexConfig<::meilisearch_sdk::request::IsahcClient> for #struct_ident {
            const INDEX_STR: &'static str = #index_name;

            fn generate_settings() -> ::meilisearch_sdk::settings::Settings {
            ::meilisearch_sdk::settings::Settings::new()
            #display_attr_tokens
            #sortable_attr_tokens
            #filterable_attr_tokens
            #searchable_attr_tokens
            #distinct_attr_token
        }

<<<<<<< HEAD
         async fn generate_index(client: &::meilisearch_sdk::client::Client<::meilisearch_sdk::request::IsahcClient>) -> std::result::Result<::meilisearch_sdk::indexes::Index<::meilisearch_sdk::request::IsahcClient>, ::meilisearch_sdk::tasks::Task> {
=======
         async fn generate_index(client: &::meilisearch_sdk::client::Client) -> ::std::result::Result<::meilisearch_sdk::indexes::Index, ::meilisearch_sdk::tasks::Task> {
>>>>>>> f457d478
            return client.create_index(#index_name, #primary_key_token)
                .await.unwrap()
                .wait_for_completion(&client, ::std::option::Option::None, ::std::option::Option::None)
                .await.unwrap()
                .try_make_index(&client);
            }
        }
    }
}

fn get_settings_token_for_list(
    field_name_list: &[String],
    method_name: &str,
) -> proc_macro2::TokenStream {
    let string_attributes = field_name_list.iter().map(|attr| {
        quote! {
            #attr
        }
    });
    let method_ident = Ident::new(method_name, proc_macro2::Span::call_site());

    if field_name_list.is_empty() {
        quote! {
            .#method_ident(::std::iter::empty::<&str>())
        }
    } else {
        quote! {
            .#method_ident([#(#string_attributes),*])
        }
    }
}

fn get_settings_token_for_string(
    field_name: &String,
    method_name: &str,
) -> proc_macro2::TokenStream {
    let method_ident = Ident::new(method_name, proc_macro2::Span::call_site());

    if field_name.is_empty() {
        proc_macro2::TokenStream::new()
    } else {
        quote! {
            .#method_ident(#field_name)
        }
    }
}<|MERGE_RESOLUTION|>--- conflicted
+++ resolved
@@ -140,11 +140,7 @@
             #distinct_attr_token
         }
 
-<<<<<<< HEAD
          async fn generate_index(client: &::meilisearch_sdk::client::Client<::meilisearch_sdk::request::IsahcClient>) -> std::result::Result<::meilisearch_sdk::indexes::Index<::meilisearch_sdk::request::IsahcClient>, ::meilisearch_sdk::tasks::Task> {
-=======
-         async fn generate_index(client: &::meilisearch_sdk::client::Client) -> ::std::result::Result<::meilisearch_sdk::indexes::Index, ::meilisearch_sdk::tasks::Task> {
->>>>>>> f457d478
             return client.create_index(#index_name, #primary_key_token)
                 .await.unwrap()
                 .wait_for_completion(&client, ::std::option::Option::None, ::std::option::Option::None)
