--- conflicted
+++ resolved
@@ -733,11 +733,7 @@
                 mock("GET", path)
                     .match_header("User-Agent", user_agent)
                     .create(),
-<<<<<<< HEAD
                 request::<String, ()>(address, "", Method::Get("".to_string()), 200),
-=======
-                request::<String, ()>(address, "", Method::Get, 200),
->>>>>>> 6f98caff
             ),
             (
                 mock("POST", path)
