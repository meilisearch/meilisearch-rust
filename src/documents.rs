--- conflicted
+++ resolved
@@ -222,15 +222,12 @@
     /// }
     /// let index = client.index("documents_query_execute");
     ///
-<<<<<<< HEAD
     /// let document = DocumentsQuery::new(&index)
     ///   .with_offset(1)
     ///   .execute::<MyObject>()
     ///   .await
     ///   .unwrap();
-=======
-    /// let document = DocumentsQuery::new(&index).with_offset(1).execute::<MyObject>().await.unwrap();
->>>>>>> 531cb1d8
+    ///
     /// # index.delete().await.unwrap().wait_for_completion(&client, None, None).await.unwrap();
     /// # });
     /// ```
