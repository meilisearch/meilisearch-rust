--- conflicted
+++ resolved
@@ -20,15 +20,11 @@
 /// ## Sample usage:
 /// ```
 /// use serde::{Serialize, Deserialize};
-<<<<<<< HEAD
 /// use meilisearch_sdk::documents::IndexConfig;
 /// use meilisearch_sdk::settings::Settings;
 /// use meilisearch_sdk::indexes::Index;
 /// use meilisearch_sdk::client::Client;
 /// use meilisearch_sdk::request::IsahcClient;
-=======
-/// use meilisearch_sdk::{IndexConfig, Settings, Index, Client};
->>>>>>> f457d478
 ///
 /// #[derive(Serialize, Deserialize, IndexConfig)]
 /// struct Movie {
@@ -53,26 +49,18 @@
 /// ```
 pub use meilisearch_index_setting_macro::IndexConfig;
 
-<<<<<<< HEAD
 use crate::client::Client;
 use crate::request::HttpClient;
 use crate::settings::Settings;
 use crate::tasks::Task;
 use crate::{errors::Error, indexes::Index};
-=======
-use crate::{Client, Error, Index, Settings, Task};
->>>>>>> f457d478
 
 #[async_trait(?Send)]
 pub trait IndexConfig<Http: HttpClient> {
     const INDEX_STR: &'static str;
 
-<<<<<<< HEAD
+    #[must_use]
     fn index(client: &Client<Http>) -> Index<Http> {
-=======
-    #[must_use]
-    fn index(client: &Client) -> Index {
->>>>>>> f457d478
         client.index(Self::INDEX_STR)
     }
     fn generate_settings() -> Settings;
@@ -97,14 +85,9 @@
     pub fields: Option<Vec<&'a str>>,
 }
 
-<<<<<<< HEAD
 impl<'a, Http: HttpClient> DocumentQuery<'a, Http> {
+    #[must_use]
     pub fn new(index: &Index<Http>) -> DocumentQuery<Http> {
-=======
-impl<'a> DocumentQuery<'a> {
-    #[must_use]
-    pub fn new(index: &Index) -> DocumentQuery {
->>>>>>> f457d478
         DocumentQuery {
             index,
             fields: None,
@@ -216,14 +199,9 @@
     pub filter: Option<&'a str>,
 }
 
-<<<<<<< HEAD
 impl<'a, Http: HttpClient> DocumentsQuery<'a, Http> {
+    #[must_use]
     pub fn new(index: &Index<Http>) -> DocumentsQuery<Http> {
-=======
-impl<'a> DocumentsQuery<'a> {
-    #[must_use]
-    pub fn new(index: &Index) -> DocumentsQuery {
->>>>>>> f457d478
         DocumentsQuery {
             index,
             offset: None,
@@ -353,14 +331,9 @@
     pub filter: Option<&'a str>,
 }
 
-<<<<<<< HEAD
 impl<'a, Http: HttpClient> DocumentDeletionQuery<'a, Http> {
+    #[must_use]
     pub fn new(index: &Index<Http>) -> DocumentDeletionQuery<Http> {
-=======
-impl<'a> DocumentDeletionQuery<'a> {
-    #[must_use]
-    pub fn new(index: &Index) -> DocumentDeletionQuery {
->>>>>>> f457d478
         DocumentDeletionQuery {
             index,
             filter: None,
