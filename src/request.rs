--- conflicted
+++ resolved
@@ -1,9 +1,4 @@
-<<<<<<< HEAD
-use crate::errors::{Error, MeilisearchCommunicationError, MeilisearchError};
-use async_trait::async_trait;
-=======
-use crate::{Error, MeilisearchCommunicationError, MeilisearchError};
->>>>>>> f457d478
+
 use log::{error, trace, warn};
 use serde::{de::DeserializeOwned, Serialize};
 use serde_json::from_str;
@@ -273,7 +268,6 @@
 }
 
 #[cfg(target_arch = "wasm32")]
-<<<<<<< HEAD
 #[async_trait(?Send)]
 impl HttpClient for WebSysClient {
     async fn request<Query, Body, Output>(
@@ -304,41 +298,6 @@
                 .append("Authorization", format!("Bearer {}", apikey).as_str())
                 .unwrap();
         }
-=======
-pub fn add_query_parameters<Query: Serialize>(
-    mut url: String,
-    query: &Query,
-) -> Result<String, Error> {
-    let query = yaup::to_string(query)?;
-
-    if !query.is_empty() {
-        url = format!("{}?{}", url, query);
-    };
-    return Ok(url);
-}
-#[cfg(target_arch = "wasm32")]
-pub(crate) async fn request<
-    Query: Serialize,
-    Body: Serialize,
-    Output: DeserializeOwned + 'static,
->(
-    url: &str,
-    apikey: Option<&str>,
-    method: Method<Query, Body>,
-    expected_status_code: u16,
-) -> Result<Output, Error> {
-    use wasm_bindgen::JsValue;
-    use wasm_bindgen_futures::JsFuture;
-    use web_sys::{Headers, RequestInit, Response};
-
-    const CONTENT_TYPE: &str = "Content-Type";
-    const JSON: &str = "application/json";
-
-    // The 2 following unwraps should not be able to fail
-    let mut mut_url = url.to_string();
-    let headers = Headers::new().unwrap();
-    if let Some(apikey) = apikey {
->>>>>>> f457d478
         headers
             .append("X-Meilisearch-Client", qualified_version().as_str())
             .unwrap();
