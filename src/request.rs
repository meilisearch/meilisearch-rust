use crate::errors::{Error, MeilisearchError};
use log::{error, trace, warn};
use serde::{de::DeserializeOwned, Serialize};
use serde_json::{from_str, to_string};

#[derive(Debug)]
pub(crate) enum Method<T: Serialize> {
    Get,
    Post(T),
    Patch(T),
    Put(T),
    Delete,
}

#[cfg(not(target_arch = "wasm32"))]
pub(crate) async fn request<Input: Serialize, Output: DeserializeOwned + 'static>(
    url: &str,
    apikey: &Option<String>,
    method: Method<Input>,
    expected_status_code: u16,
) -> Result<Output, Error> {
    use isahc::http::header;
    use isahc::*;

<<<<<<< HEAD
    let mut response = match &method {
        Method::Get => {
            if let Some(key) = apikey {
                let auth = format!("Bearer {}", key);
                Request::get(url)
                    .header(header::AUTHORIZATION, auth)
                    .body(())
                    .map_err(|_| crate::errors::Error::InvalidRequest)?
                    .send_async()
                    .await?
            } else {
                Request::get(url)
                    .body(())
                    .map_err(|_| crate::errors::Error::InvalidRequest)?
                    .send_async()
                    .await?
            }
=======
    let auth = format!("Bearer {}", apikey);
    let user_agent = qualified_version();

    let mut response = match &method {
        Method::Get => {
            Request::get(url)
                .header(header::AUTHORIZATION, auth)
                .header(header::USER_AGENT, user_agent)
                .body(())
                .map_err(|_| crate::errors::Error::InvalidRequest)?
                .send_async()
                .await?
>>>>>>> 5026d04c
        }

        Method::Delete => {
<<<<<<< HEAD
            if let Some(key) = apikey {
                let auth = format!("Bearer {}", key);
                Request::delete(url)
                    .header(header::AUTHORIZATION, auth)
                    .body(())
                    .map_err(|_| crate::errors::Error::InvalidRequest)?
                    .send_async()
                    .await?
            } else {
                Request::delete(url)
                    .body(())
                    .map_err(|_| crate::errors::Error::InvalidRequest)?
                    .send_async()
                    .await?
            }
        }
        Method::Post(body) => {
            if let Some(key) = apikey {
                let auth = format!("Bearer {}", key);
                Request::post(url)
                    .header(header::AUTHORIZATION, auth)
                    .header(header::CONTENT_TYPE, "application/json")
                    .body(to_string(&body).unwrap())
                    .map_err(|_| crate::errors::Error::InvalidRequest)?
                    .send_async()
                    .await?
            } else {
                Request::post(url)
                    .header(header::CONTENT_TYPE, "application/json")
                    .body(to_string(&body).unwrap())
                    .map_err(|_| crate::errors::Error::InvalidRequest)?
                    .send_async()
                    .await?
            }
        }
        Method::Patch(body) => {
            if let Some(key) = apikey {
                let auth = format!("Bearer {}", key);
                Request::patch(url)
                    .header(header::AUTHORIZATION, auth)
                    .header(header::CONTENT_TYPE, "application/json")
                    .body(to_string(&body).unwrap())
                    .map_err(|_| crate::errors::Error::InvalidRequest)?
                    .send_async()
                    .await?
            } else {
                Request::patch(url)
                    .header(header::CONTENT_TYPE, "application/json")
                    .body(to_string(&body).unwrap())
                    .map_err(|_| crate::errors::Error::InvalidRequest)?
                    .send_async()
                    .await?
            }
        }
        Method::Put(body) => {
            if let Some(key) = apikey {
                let auth = format!("Bearer {}", key);
                Request::put(url)
                    .header(header::AUTHORIZATION, auth)
                    .header(header::CONTENT_TYPE, "application/json")
                    .body(to_string(&body).unwrap())
                    .map_err(|_| crate::errors::Error::InvalidRequest)?
                    .send_async()
                    .await?
            } else {
                Request::put(url)
                    .header(header::CONTENT_TYPE, "application/json")
                    .body(to_string(&body).unwrap())
                    .map_err(|_| crate::errors::Error::InvalidRequest)?
                    .send_async()
                    .await?
            }
=======
            Request::delete(url)
                .header(header::AUTHORIZATION, auth)
                .header(header::USER_AGENT, user_agent)
                .body(())
                .map_err(|_| crate::errors::Error::InvalidRequest)?
                .send_async()
                .await?
        }
        Method::Post(body) => {
            Request::post(url)
                .header(header::AUTHORIZATION, auth)
                .header(header::CONTENT_TYPE, "application/json")
                .header(header::USER_AGENT, user_agent)
                .body(to_string(&body).unwrap())
                .map_err(|_| crate::errors::Error::InvalidRequest)?
                .send_async()
                .await?
        }
        Method::Patch(body) => {
            Request::patch(url)
                .header(header::AUTHORIZATION, auth)
                .header(header::CONTENT_TYPE, "application/json")
                .header(header::USER_AGENT, user_agent)
                .body(to_string(&body).unwrap())
                .map_err(|_| crate::errors::Error::InvalidRequest)?
                .send_async()
                .await?
        }
        Method::Put(body) => {
            Request::put(url)
                .header(header::AUTHORIZATION, auth)
                .header(header::CONTENT_TYPE, "application/json")
                .header(header::USER_AGENT, user_agent)
                .body(to_string(&body).unwrap())
                .map_err(|_| crate::errors::Error::InvalidRequest)?
                .send_async()
                .await?
>>>>>>> 5026d04c
        }
    };

    let status = response.status().as_u16();
    let mut body = response
        .text()
        .await
        .map_err(|e| crate::errors::Error::HttpError(e.into()))?;
    if body.is_empty() {
        body = "null".to_string();
    }

    parse_response(status, expected_status_code, body)
}

#[cfg(target_arch = "wasm32")]
pub(crate) async fn request<Input: Serialize, Output: DeserializeOwned + 'static>(
    url: &str,
    apikey: &Option<String>,
    method: Method<Input>,
    expected_status_code: u16,
) -> Result<Output, Error> {
    use wasm_bindgen::JsValue;
    use wasm_bindgen_futures::JsFuture;
    use web_sys::{Headers, RequestInit, Response};

    const CONTENT_TYPE: &str = "Content-Type";
    const JSON: &str = "application/json";
    let user_agent = qualified_version();

    // The 2 following unwraps should not be able to fail

    let headers = Headers::new().unwrap();
<<<<<<< HEAD

    if let Some(key) = apikey {
        headers.append("Authorization: Bearer", key).unwrap();
    }
=======
    headers.append("Authorization: Bearer", apikey).unwrap();
    headers.append("User-Agent", &user_agent).unwrap();
>>>>>>> 5026d04c

    let mut request: RequestInit = RequestInit::new();
    request.headers(&headers);

    match &method {
        Method::Get => {
            request.method("GET");
        }
        Method::Delete => {
            request.method("DELETE");
        }
        Method::Patch(body) => {
            request.method("PATCH");
            headers.append(CONTENT_TYPE, JSON).unwrap();
            request.body(Some(&JsValue::from_str(&to_string(body).unwrap())));
        }
        Method::Post(body) => {
            request.method("POST");
            headers.append(CONTENT_TYPE, JSON).unwrap();
            request.body(Some(&JsValue::from_str(&to_string(body).unwrap())));
        }
        Method::Put(body) => {
            request.method("PUT");
            headers.append(CONTENT_TYPE, JSON).unwrap();
            request.body(Some(&JsValue::from_str(&to_string(body).unwrap())));
        }
    }

    let window = web_sys::window().unwrap(); // TODO remove this unwrap
    let response = match JsFuture::from(window.fetch_with_str_and_init(url, &request)).await {
        Ok(response) => Response::from(response),
        Err(e) => {
            error!("Network error: {:?}", e);
            return Err(Error::UnreachableServer);
        }
    };
    let status = response.status() as u16;
    let text = match response.text() {
        Ok(text) => match JsFuture::from(text).await {
            Ok(text) => text,
            Err(e) => {
                error!("Invalid response: {:?}", e);
                return Err(Error::HttpError("Invalid response".to_string()));
            }
        },
        Err(e) => {
            error!("Invalid response: {:?}", e);
            return Err(Error::HttpError("Invalid response".to_string()));
        }
    };

    if let Some(t) = text.as_string() {
        if t.is_empty() {
            parse_response(status, expected_status_code, String::from("null"))
        } else {
            parse_response(status, expected_status_code, t)
        }
    } else {
        error!("Invalid response");
        Err(Error::HttpError("Invalid utf8".to_string()))
    }
}

fn parse_response<Output: DeserializeOwned>(
    status_code: u16,
    expected_status_code: u16,
    body: String,
) -> Result<Output, Error> {
    if status_code == expected_status_code {
        match from_str::<Output>(&body) {
            Ok(output) => {
                trace!("Request succeed");
                return Ok(output);
            }
            Err(e) => {
                error!("Request succeeded but failed to parse response");
                return Err(Error::ParseError(e));
            }
        };
    }
    warn!(
        "Expected response code {}, got {}",
        expected_status_code, status_code
    );
    match from_str::<MeilisearchError>(&body) {
        Ok(e) => Err(Error::from(e)),
        Err(e) => Err(Error::ParseError(e)),
    }
}

pub fn qualified_version() -> String {
    const VERSION: Option<&str> = option_env!("CARGO_PKG_VERSION");

    format!("Meilisearch Rust (v{})", VERSION.unwrap_or("unknown"))
}<|MERGE_RESOLUTION|>--- conflicted
+++ resolved
@@ -21,53 +21,42 @@
 ) -> Result<Output, Error> {
     use isahc::http::header;
     use isahc::*;
-
-<<<<<<< HEAD
+    let user_agent = qualified_version();
     let mut response = match &method {
         Method::Get => {
+        
             if let Some(key) = apikey {
                 let auth = format!("Bearer {}", key);
                 Request::get(url)
                     .header(header::AUTHORIZATION, auth)
+                    .header(header::USER_AGENT, user_agent)
                     .body(())
                     .map_err(|_| crate::errors::Error::InvalidRequest)?
                     .send_async()
                     .await?
             } else {
                 Request::get(url)
-                    .body(())
-                    .map_err(|_| crate::errors::Error::InvalidRequest)?
-                    .send_async()
-                    .await?
-            }
-=======
-    let auth = format!("Bearer {}", apikey);
-    let user_agent = qualified_version();
-
-    let mut response = match &method {
-        Method::Get => {
-            Request::get(url)
-                .header(header::AUTHORIZATION, auth)
-                .header(header::USER_AGENT, user_agent)
-                .body(())
-                .map_err(|_| crate::errors::Error::InvalidRequest)?
-                .send_async()
-                .await?
->>>>>>> 5026d04c
+                    .header(header::USER_AGENT, user_agent)
+                    .body(())
+                    .map_err(|_| crate::errors::Error::InvalidRequest)?
+                    .send_async()
+                    .await?
+            }
         }
 
         Method::Delete => {
-<<<<<<< HEAD
             if let Some(key) = apikey {
                 let auth = format!("Bearer {}", key);
                 Request::delete(url)
                     .header(header::AUTHORIZATION, auth)
+                    .header(header::USER_AGENT, user_agent)
                     .body(())
                     .map_err(|_| crate::errors::Error::InvalidRequest)?
                     .send_async()
                     .await?
             } else {
                 Request::delete(url)
+                    .header(header::USER_AGENT, user_agent)
                     .body(())
                     .map_err(|_| crate::errors::Error::InvalidRequest)?
                     .send_async()
@@ -80,6 +69,7 @@
                 Request::post(url)
                     .header(header::AUTHORIZATION, auth)
                     .header(header::CONTENT_TYPE, "application/json")
+                    .header(header::USER_AGENT, user_agent)
                     .body(to_string(&body).unwrap())
                     .map_err(|_| crate::errors::Error::InvalidRequest)?
                     .send_async()
@@ -87,6 +77,7 @@
             } else {
                 Request::post(url)
                     .header(header::CONTENT_TYPE, "application/json")
+                    .header(header::USER_AGENT, user_agent)
                     .body(to_string(&body).unwrap())
                     .map_err(|_| crate::errors::Error::InvalidRequest)?
                     .send_async()
@@ -99,6 +90,7 @@
                 Request::patch(url)
                     .header(header::AUTHORIZATION, auth)
                     .header(header::CONTENT_TYPE, "application/json")
+                    .header(header::USER_AGENT, user_agent)
                     .body(to_string(&body).unwrap())
                     .map_err(|_| crate::errors::Error::InvalidRequest)?
                     .send_async()
@@ -106,6 +98,7 @@
             } else {
                 Request::patch(url)
                     .header(header::CONTENT_TYPE, "application/json")
+                    .header(header::USER_AGENT, user_agent)
                     .body(to_string(&body).unwrap())
                     .map_err(|_| crate::errors::Error::InvalidRequest)?
                     .send_async()
@@ -118,6 +111,7 @@
                 Request::put(url)
                     .header(header::AUTHORIZATION, auth)
                     .header(header::CONTENT_TYPE, "application/json")
+                    .header(header::USER_AGENT, user_agent)
                     .body(to_string(&body).unwrap())
                     .map_err(|_| crate::errors::Error::InvalidRequest)?
                     .send_async()
@@ -125,50 +119,13 @@
             } else {
                 Request::put(url)
                     .header(header::CONTENT_TYPE, "application/json")
-                    .body(to_string(&body).unwrap())
-                    .map_err(|_| crate::errors::Error::InvalidRequest)?
-                    .send_async()
-                    .await?
-            }
-=======
-            Request::delete(url)
-                .header(header::AUTHORIZATION, auth)
-                .header(header::USER_AGENT, user_agent)
-                .body(())
-                .map_err(|_| crate::errors::Error::InvalidRequest)?
-                .send_async()
-                .await?
-        }
-        Method::Post(body) => {
-            Request::post(url)
-                .header(header::AUTHORIZATION, auth)
-                .header(header::CONTENT_TYPE, "application/json")
-                .header(header::USER_AGENT, user_agent)
-                .body(to_string(&body).unwrap())
-                .map_err(|_| crate::errors::Error::InvalidRequest)?
-                .send_async()
-                .await?
-        }
-        Method::Patch(body) => {
-            Request::patch(url)
-                .header(header::AUTHORIZATION, auth)
-                .header(header::CONTENT_TYPE, "application/json")
-                .header(header::USER_AGENT, user_agent)
-                .body(to_string(&body).unwrap())
-                .map_err(|_| crate::errors::Error::InvalidRequest)?
-                .send_async()
-                .await?
-        }
-        Method::Put(body) => {
-            Request::put(url)
-                .header(header::AUTHORIZATION, auth)
-                .header(header::CONTENT_TYPE, "application/json")
-                .header(header::USER_AGENT, user_agent)
-                .body(to_string(&body).unwrap())
-                .map_err(|_| crate::errors::Error::InvalidRequest)?
-                .send_async()
-                .await?
->>>>>>> 5026d04c
+                    .header(header::USER_AGENT, user_agent)
+                    .body(to_string(&body).unwrap())
+                    .map_err(|_| crate::errors::Error::InvalidRequest)?
+                    .send_async()
+                    .await?
+            }
+
         }
     };
 
@@ -202,15 +159,11 @@
     // The 2 following unwraps should not be able to fail
 
     let headers = Headers::new().unwrap();
-<<<<<<< HEAD
 
     if let Some(key) = apikey {
         headers.append("Authorization: Bearer", key).unwrap();
     }
-=======
-    headers.append("Authorization: Bearer", apikey).unwrap();
     headers.append("User-Agent", &user_agent).unwrap();
->>>>>>> 5026d04c
 
     let mut request: RequestInit = RequestInit::new();
     request.headers(&headers);
