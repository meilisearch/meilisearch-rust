--- conflicted
+++ resolved
@@ -7,11 +7,7 @@
 
 #[derive(Debug, Serialize, Deserialize)]
 #[serde(rename_all = "camelCase")]
-<<<<<<< HEAD
-pub struct TenantTokenClaim {
-=======
 struct TenantTokenClaim {
->>>>>>> e63cfea8
     api_key_uid: String,
     search_rules: Value,
     #[serde(with = "time::serde::timestamp::option")]
