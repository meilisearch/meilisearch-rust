use crate::{
    client::Client,
<<<<<<< HEAD
    documents::{DocumentsQuery, DocumentsResults},
=======
    documents::{DocumentQuery, DocumentsQuery, DocumentsResults},
>>>>>>> 70f5424f
    errors::Error,
    request::*,
    search::*,
    task_info::TaskInfo,
    tasks::*,
};
use serde::{de::DeserializeOwned, Deserialize, Serialize};
use std::{collections::HashMap, fmt::Display, time::Duration};
use time::OffsetDateTime;

/// An index containing [Document]s.
///
/// # Example
///
/// You can create an index remotly and, if that succeed, make an `Index` out of it.
/// See the [Client::create_index] method.
/// ```
/// # use meilisearch_sdk::{client::*, indexes::*};
/// #
/// # let MEILISEARCH_HOST = option_env!("MEILISEARCH_HOST").unwrap_or("http://localhost:7700");
/// # let MEILISEARCH_API_KEY = option_env!("MEILISEARCH_API_KEY").unwrap_or("masterKey");
/// #
/// # futures::executor::block_on(async move {
/// let client = Client::new(MEILISEARCH_HOST, MEILISEARCH_API_KEY);
///
/// // get the index called movies or create it if it does not exist
/// let movies = client
///   .create_index("index", None)
///   .await
///   .unwrap()
///   // We wait for the task to execute until completion
///   .wait_for_completion(&client, None, None)
///   .await
///   .unwrap()
///   // Once the task finished, we try to create an `Index` out of it
///   .try_make_index(&client)
///   .unwrap();
///
/// assert_eq!(movies.as_ref(), "index");
/// # movies.delete().await.unwrap().wait_for_completion(&client, None, None).await.unwrap();
/// # });
/// ```
///
/// Or, if you know the index already exist remotely you can create an [Index] with its builder.
/// ```
/// # use meilisearch_sdk::{client::*, indexes::*};
/// #
/// # let MEILISEARCH_HOST = option_env!("MEILISEARCH_HOST").unwrap_or("http://localhost:7700");
/// # let MEILISEARCH_API_KEY = option_env!("MEILISEARCH_API_KEY").unwrap_or("masterKey");
/// #
/// # futures::executor::block_on(async move {
/// let client = Client::new(MEILISEARCH_HOST, MEILISEARCH_API_KEY);
///
/// // Meilisearch would be able to create the index if it does not exist during:
/// // - the documents addition (add and update routes)
/// // - the settings update
/// let movies = Index::new("movies", client);
///
/// assert_eq!(movies.uid, "movies");
/// # });
/// ```
#[derive(Debug, Serialize, Clone)]
#[serde(rename_all = "camelCase")]
pub struct Index {
    #[serde(skip_serializing)]
    pub client: Client,
    pub uid: String,
    #[serde(with = "time::serde::rfc3339::option")]
    pub updated_at: Option<OffsetDateTime>,
    #[serde(with = "time::serde::rfc3339::option")]
    pub created_at: Option<OffsetDateTime>,
    pub primary_key: Option<String>,
}

impl Index {
    pub fn new(uid: impl Into<String>, client: Client) -> Index {
        Index {
            uid: uid.into(),
            client,
            primary_key: None,
            created_at: None,
            updated_at: None,
        }
    }
    /// Internal Function to create an [Index] from `serde_json::Value` and [Client]
    pub(crate) fn from_value(raw_index: serde_json::Value, client: Client) -> Result<Index, Error> {
        #[derive(Deserialize, Debug)]
        #[allow(non_snake_case)]
        struct IndexFromSerde {
            uid: String,
            #[serde(with = "time::serde::rfc3339::option")]
            updatedAt: Option<OffsetDateTime>,
            #[serde(with = "time::serde::rfc3339::option")]
            createdAt: Option<OffsetDateTime>,
            primaryKey: Option<String>,
        }

        let i: IndexFromSerde = serde_json::from_value(raw_index).map_err(Error::ParseError)?;

        Ok(Index {
            uid: i.uid,
            client,
            created_at: i.createdAt,
            updated_at: i.updatedAt,
            primary_key: i.primaryKey,
        })
    }

    /// Update an [Index].
    ///
    /// # Example
    ///
    /// ```
    /// # use meilisearch_sdk::{client::*, indexes::*, task_info::*, tasks::{Task, SucceededTask}};
    /// #
    /// # let MEILISEARCH_HOST = option_env!("MEILISEARCH_HOST").unwrap_or("http://localhost:7700");
    /// # let MEILISEARCH_API_KEY = option_env!("MEILISEARCH_API_KEY").unwrap_or("masterKey");
    /// #
    /// # futures::executor::block_on(async move {
    /// # let client = Client::new(MEILISEARCH_HOST, MEILISEARCH_API_KEY);
    /// # let mut index = client
    /// #   .create_index("index_update", None)
    /// #   .await
    /// #   .unwrap()
    /// #   .wait_for_completion(&client, None, None)
    /// #   .await
    /// #   .unwrap()
    /// # // Once the task finished, we try to create an `Index` out of it
    /// #   .try_make_index(&client)
    /// #   .unwrap();
    ///
    /// index.primary_key = Some("special_id".to_string());
    /// let task = index.update()
    ///   .await
    ///   .unwrap()
    ///   .wait_for_completion(&client, None, None)
    ///   .await
    ///   .unwrap();
    ///
    /// let index = client.get_index("index_update").await.unwrap();
    /// assert_eq!(index.primary_key, Some("special_id".to_string()));
    /// # index.delete().await.unwrap().wait_for_completion(&client, None, None).await.unwrap();
    /// # });
    /// ```
    pub async fn update(&self) -> Result<TaskInfo, Error> {
        let mut index_update = IndexUpdater::new(self, &self.client);

        if let Some(ref primary_key) = self.primary_key {
            index_update.with_primary_key(primary_key);
        }

        index_update.execute().await
    }

    /// Delete the index.
    ///
    /// # Example
    ///
    /// ```
    /// # use meilisearch_sdk::{client::*, indexes::*};
    /// #
    /// # let MEILISEARCH_HOST = option_env!("MEILISEARCH_HOST").unwrap_or("http://localhost:7700");
    /// # let MEILISEARCH_API_KEY = option_env!("MEILISEARCH_API_KEY").unwrap_or("masterKey");
    /// #
    /// # futures::executor::block_on(async move {
    /// let client = Client::new(MEILISEARCH_HOST, MEILISEARCH_API_KEY);
    /// # let index = client.create_index("delete", None).await.unwrap().wait_for_completion(&client, None, None).await.unwrap().try_make_index(&client).unwrap();
    ///
    /// // get the index named "movies" and delete it
    /// let index = client.index("delete");
    /// let task = index.delete().await.unwrap();
    /// client.wait_for_task(task, None, None).await.unwrap();
    /// # });
    /// ```
    pub async fn delete(self) -> Result<TaskInfo, Error> {
        request::<(), TaskInfo>(
            &format!("{}/indexes/{}", self.client.host, self.uid),
            &self.client.api_key,
            Method::Delete,
            202,
        )
        .await
    }

    /// Search for documents matching a specific query in the index.\
    /// See also [Index::search].
    ///
    /// # Example
    ///
    /// ```
    /// use serde::{Serialize, Deserialize};
    /// # use meilisearch_sdk::{client::*, indexes::*, search::*};
    ///
    /// #
    /// # let MEILISEARCH_HOST = option_env!("MEILISEARCH_HOST").unwrap_or("http://localhost:7700");
    /// # let MEILISEARCH_API_KEY = option_env!("MEILISEARCH_API_KEY").unwrap_or("masterKey");
    /// #
    /// #[derive(Serialize, Deserialize, Debug)]
    /// struct Movie {
    ///     name: String,
    ///     description: String,
    /// }
    ///
    /// # futures::executor::block_on(async move {
    /// let client = Client::new(MEILISEARCH_HOST, MEILISEARCH_API_KEY);
    /// let movies = client.index("execute_query");
    ///
    /// // add some documents
    /// # movies.add_or_replace(&[Movie{name:String::from("Interstellar"), description:String::from("Interstellar chronicles the adventures of a group of explorers who make use of a newly discovered wormhole to surpass the limitations on human space travel and conquer the vast distances involved in an interstellar voyage.")},Movie{name:String::from("Unknown"), description:String::from("Unknown")}], Some("name")).await.unwrap().wait_for_completion(&client, None, None).await.unwrap();
    ///
    /// let query = Query::new(&movies).with_query("Interstellar").with_limit(5).build();
    /// let results = movies.execute_query::<Movie>(&query).await.unwrap();
    /// assert!(results.hits.len()>0);
    /// # movies.delete().await.unwrap().wait_for_completion(&client, None, None).await.unwrap();
    /// # });
    /// ```
    pub async fn execute_query<T: 'static + DeserializeOwned>(
        &self,
        query: &Query<'_>,
    ) -> Result<SearchResults<T>, Error> {
        request::<&Query, SearchResults<T>>(
            &format!("{}/indexes/{}/search", self.client.host, self.uid),
            &self.client.api_key,
            Method::Post(query),
            200,
        )
        .await
    }

    /// Search for documents matching a specific query in the index.\
    /// See also [Index::execute_query].
    ///
    /// # Example
    ///
    /// ```
    /// use serde::{Serialize, Deserialize};
    /// # use meilisearch_sdk::{client::*, indexes::*, search::*};
    ///
    /// #
    /// # let MEILISEARCH_HOST = option_env!("MEILISEARCH_HOST").unwrap_or("http://localhost:7700");
    /// # let MEILISEARCH_API_KEY = option_env!("MEILISEARCH_API_KEY").unwrap_or("masterKey");
    /// #
    /// #[derive(Serialize, Deserialize, Debug)]
    /// struct Movie {
    ///     name: String,
    ///     description: String,
    /// }
    ///
    /// # futures::executor::block_on(async move {
    /// let client = Client::new(MEILISEARCH_HOST, MEILISEARCH_API_KEY);
    /// let mut movies = client.index("search");
    ///
    /// // add some documents
    /// # movies.add_or_replace(&[Movie{name:String::from("Interstellar"), description:String::from("Interstellar chronicles the adventures of a group of explorers who make use of a newly discovered wormhole to surpass the limitations on human space travel and conquer the vast distances involved in an interstellar voyage.")},Movie{name:String::from("Unknown"), description:String::from("Unknown")}], Some("name")).await.unwrap().wait_for_completion(&client, None, None).await.unwrap();
    ///
    /// let results = movies.search()
    ///     .with_query("Interstellar")
    ///     .with_limit(5)
    ///     .execute::<Movie>()
    ///     .await
    ///     .unwrap();
    ///
    /// assert!(results.hits.len()>0);
    /// # movies.delete().await.unwrap().wait_for_completion(&client, None, None).await.unwrap();
    /// # });
    /// ```
    pub fn search(&self) -> Query {
        Query::new(self)
    }

    /// Get one [Document] using its unique id.
    /// Serde is needed. Add `serde = {version="1.0", features=["derive"]}` in the dependencies section of your Cargo.toml.
    ///
    /// # Example
    ///
    /// ```
    /// use serde::{Serialize, Deserialize};
    ///
    /// # use meilisearch_sdk::{client::*, indexes::*};
    ///
    /// #
    /// # let MEILISEARCH_HOST = option_env!("MEILISEARCH_HOST").unwrap_or("http://localhost:7700");
    /// # let MEILISEARCH_API_KEY = option_env!("MEILISEARCH_API_KEY").unwrap_or("masterKey");
    /// #
    /// #[derive(Serialize, Debug)]
    /// struct Movie {
    ///    name: String,
    ///    description: String,
    ///    age: Option<usize>
    /// }
    ///
    /// #[derive(Deserialize, Debug, PartialEq)]
    /// struct ReturnedMovie {
    ///    name: String,
    ///    description: String
    /// }
    ///
    ///
    /// # futures::executor::block_on(async move {
    /// let client = Client::new(MEILISEARCH_HOST, MEILISEARCH_API_KEY);
    /// let movies = client.index("get_document");
    /// # movies.add_or_replace(&[Movie{name:String::from("Interstellar"), description:String::from("Interstellar chronicles the adventures of a group of explorers who make use of a newly discovered wormhole to surpass the limitations on human space travel and conquer the vast distances involved in an interstellar voyage."), age: Some(1)}], Some("name")).await.unwrap().wait_for_completion(&client, None, None).await.unwrap();
    ///
    /// // retrieve a document (you have to put the document in the index before)
    /// let interstellar = movies.get_document::<ReturnedMovie>("Interstellar", Some(["name", "description"].to_vec())).await.unwrap();
    ///
    /// assert_eq!(interstellar, ReturnedMovie {
    ///     name: String::from("Interstellar"),
    ///     description: String::from("Interstellar chronicles the adventures of a group of explorers who make use of a newly discovered wormhole to surpass the limitations on human space travel and conquer the vast distances involved in an interstellar voyage."),
    /// });
    /// # movies.delete().await.unwrap().wait_for_completion(&client, None, None).await.unwrap();
    /// # });
    /// ```
    pub async fn get_document<T: 'static + DeserializeOwned>(
        &self,
        document_id: &str,
        fields: Option<Vec<&str>>,
    ) -> Result<T, Error> {
        let url = format!(
            "{}/indexes/{}/documents/{}",
            self.client.host, self.uid, document_id
        );

        let query = DocumentQuery { fields };

        request::<&DocumentQuery, T>(&url, &self.client.api_key, Method::Get(&query), 200).await
    }

    /// Get [Document]s by batch.
    ///
    /// # Example
    ///
    /// ```
    /// use serde::{Serialize, Deserialize};
    ///
    /// # use meilisearch_sdk::{client::*, indexes::*};
    /// #
    /// # let MEILISEARCH_HOST = option_env!("MEILISEARCH_HOST").unwrap_or("http://localhost:7700");
    /// # let MEILISEARCH_API_KEY = option_env!("MEILISEARCH_API_KEY").unwrap_or("masterKey");
    /// #
    ///
    /// #[derive(Serialize, Deserialize, Debug)]
    /// # #[derive(PartialEq)]
    /// struct Movie {
    ///    name: String,
    ///    description: String,
    /// }
    ///
    ///
    /// # futures::executor::block_on(async move {
    /// let client = Client::new(MEILISEARCH_HOST, MEILISEARCH_API_KEY);
    /// let movie_index = client.index("get_documents");
    ///
    /// # movie_index.add_or_replace(&[Movie{name:String::from("Interstellar"), description:String::from("Interstellar chronicles the adventures of a group of explorers who make use of a newly discovered wormhole to surpass the limitations on human space travel and conquer the vast distances involved in an interstellar voyage.")}], Some("name")).await.unwrap().wait_for_completion(&client, None, None).await.unwrap();
    ///
    /// // retrieve movies (you have to put some movies in the index before)
    /// let movies = movie_index.get_documents::<Movie>().await.unwrap();
    ///
    /// assert!(movies.results.len() > 0);
    /// # movie_index.delete().await.unwrap().wait_for_completion(&client, None, None).await.unwrap();
    /// # });
    /// ```
    pub async fn get_documents<T: DeserializeOwned + 'static>(
        &self,
    ) -> Result<DocumentsResults<T>, Error> {
        let url = format!("{}/indexes/{}/documents", self.client.host, self.uid);

        request::<(), DocumentsResults<T>>(&url, &self.client.api_key, Method::Get(()), 200).await
    }
<<<<<<< HEAD

=======
    /// Get [Document]s by batch with parameters.
    ///
    /// # Example
    ///
    /// ```
    /// use serde::{Serialize, Deserialize};
    ///
    /// # use meilisearch_sdk::{client::*, indexes::*, documents::*};
    /// #
    /// # let MEILISEARCH_HOST = option_env!("MEILISEARCH_HOST").unwrap_or("http://localhost:7700");
    /// # let MEILISEARCH_API_KEY = option_env!("MEILISEARCH_API_KEY").unwrap_or("masterKey");
    /// #
    ///
    /// #[derive(Serialize, Deserialize, Debug)]
    /// # #[derive(PartialEq)]
    /// struct Movie {
    ///    name: String,
    ///    description: String,
    /// }
    ///
    ///
    /// # futures::executor::block_on(async move {
    /// let client = Client::new(MEILISEARCH_HOST, MEILISEARCH_API_KEY);
    /// let movie_index = client.index("get_documents");
    ///
    /// # movie_index.add_or_replace(&[Movie{name:String::from("Interstellar"), description:String::from("Interstellar chronicles the adventures of a group of explorers who make use of a newly discovered wormhole to surpass the limitations on human space travel and conquer the vast distances involved in an interstellar voyage.")}], Some("name")).await.unwrap().wait_for_completion(&client, None, None).await.unwrap();
    ///
    /// let mut query = DocumentsQuery::new(&movie_index);
    /// query.with_limit(1);
    /// // retrieve movies (you have to put some movies in the index before)
    /// let movies = movie_index.get_documents_with::<Movie>(&query).await.unwrap();
    ///
    /// assert!(movies.results.len() == 1);
    /// # movie_index.delete().await.unwrap().wait_for_completion(&client, None, None).await.unwrap();
    /// # });
    /// ```
>>>>>>> 70f5424f
    pub async fn get_documents_with<T: DeserializeOwned + 'static>(
        &self,
        documents_query: &DocumentsQuery<'_>,
    ) -> Result<DocumentsResults<T>, Error> {
        let url = format!("{}/indexes/{}/documents", self.client.host, self.uid);
        request::<&DocumentsQuery, DocumentsResults<T>>(
            &url,
            &self.client.api_key,
            Method::Get(documents_query),
            200,
        )
        .await
    }

    /// Add a list of [Document]s or replace them if they already exist.
    ///
    /// If you send an already existing document (same id) the **whole existing document** will be overwritten by the new document.
    /// Fields previously in the document not present in the new document are removed.
    ///
    /// For a partial update of the document see [Index::add_or_update].
    ///
    /// You can use the alias [Index::add_documents] if you prefer.
    ///
    /// # Example
    ///
    /// ```
    /// use serde::{Serialize, Deserialize};
    ///
    /// # use meilisearch_sdk::{client::*, indexes::*};
    /// # use std::thread::sleep;
    /// # use std::time::Duration;
    /// #
    /// # let MEILISEARCH_HOST = option_env!("MEILISEARCH_HOST").unwrap_or("http://localhost:7700");
    /// # let MEILISEARCH_API_KEY = option_env!("MEILISEARCH_API_KEY").unwrap_or("masterKey");
    /// #
    /// #[derive(Serialize, Deserialize, Debug)]
    /// struct Movie {
    ///    name: String,
    ///    description: String,
    /// }
    ///
    /// # futures::executor::block_on(async move {
    /// let client = Client::new(MEILISEARCH_HOST, MEILISEARCH_API_KEY);
    /// let movie_index = client.index("add_or_replace");
    ///
    /// let task = movie_index.add_or_replace(&[
    ///     Movie{
    ///         name: String::from("Interstellar"),
    ///         description: String::from("Interstellar chronicles the adventures of a group of explorers who make use of a newly discovered wormhole to surpass the limitations on human space travel and conquer the vast distances involved in an interstellar voyage.")
    ///     },
    ///     Movie{
    ///         // note that the id field can only take alphanumerics characters (and '-' and '/')
    ///         name: String::from("MrsDoubtfire"),
    ///         description: String::from("Loving but irresponsible dad Daniel Hillard, estranged from his exasperated spouse, is crushed by a court order allowing only weekly visits with his kids. When Daniel learns his ex needs a housekeeper, he gets the job -- disguised as an English nanny. Soon he becomes not only his children's best pal but the kind of parent he should have been from the start.")
    ///     },
    ///     Movie{
    ///         name: String::from("Apollo13"),
    ///         description: String::from("The true story of technical troubles that scuttle the Apollo 13 lunar mission in 1971, risking the lives of astronaut Jim Lovell and his crew, with the failed journey turning into a thrilling saga of heroism. Drifting more than 200,000 miles from Earth, the astronauts work furiously with the ground crew to avert tragedy.")
    ///     },
    /// ], Some("name")).await.unwrap();
    /// // Meilisearch may take some time to execute the request so we are going to wait till it's completed
    /// client.wait_for_task(task, None, None).await.unwrap();
    ///
    /// let movies = movie_index.get_documents::<Movie>().await.unwrap();
    /// assert!(movies.len() >= 3);
    /// # movie_index.delete().await.unwrap().wait_for_completion(&client, None, None).await.unwrap();
    /// # });
    /// ```
    pub async fn add_or_replace<T: Serialize>(
        &self,
        documents: &[T],
        primary_key: Option<&str>,
    ) -> Result<TaskInfo, Error> {
        let url = if let Some(primary_key) = primary_key {
            format!(
                "{}/indexes/{}/documents?primaryKey={}",
                self.client.host, self.uid, primary_key
            )
        } else {
            format!("{}/indexes/{}/documents", self.client.host, self.uid)
        };
        request::<&[T], TaskInfo>(&url, &self.client.api_key, Method::Post(documents), 202).await
    }

    /// Alias for [Index::add_or_replace].
    pub async fn add_documents<T: Serialize>(
        &self,
        documents: &[T],
        primary_key: Option<&str>,
    ) -> Result<TaskInfo, Error> {
        self.add_or_replace(documents, primary_key).await
    }

    /// Add a list of documents and update them if they already.
    ///
    /// If you send an already existing document (same id) the old document will be only partially updated according to the fields of the new document.
    /// Thus, any fields not present in the new document are kept and remained unchanged.
    ///
    /// To completely overwrite a document, check out the [Index::add_or_replace] documents method.
    ///
    /// # Example
    ///
    /// ```
    /// use serde::{Serialize, Deserialize};
    ///
    /// # use meilisearch_sdk::client::*;
    /// # use std::thread::sleep;
    /// # use std::time::Duration;
    /// #
    /// # let MEILISEARCH_HOST = option_env!("MEILISEARCH_HOST").unwrap_or("http://localhost:7700");
    /// # let MEILISEARCH_API_KEY = option_env!("MEILISEARCH_API_KEY").unwrap_or("masterKey");
    /// #
    /// #[derive(Serialize, Deserialize, Debug)]
    /// struct Movie {
    ///    name: String,
    ///    description: String,
    /// }
    ///
    /// # futures::executor::block_on(async move {
    /// let client = Client::new(MEILISEARCH_HOST, MEILISEARCH_API_KEY);
    /// let movie_index = client.index("add_or_update");
    ///
    /// let task = movie_index.add_or_update(&[
    ///     Movie {
    ///         name: String::from("Interstellar"),
    ///         description: String::from("Interstellar chronicles the adventures of a group of explorers who make use of a newly discovered wormhole to surpass the limitations on human space travel and conquer the vast distances involved in an interstellar voyage.")
    ///     },
    ///     Movie {
    ///         // note that the id field can only take alphanumerics characters (and '-' and '/')
    ///         name: String::from("MrsDoubtfire"),
    ///         description: String::from("Loving but irresponsible dad Daniel Hillard, estranged from his exasperated spouse, is crushed by a court order allowing only weekly visits with his kids. When Daniel learns his ex needs a housekeeper, he gets the job -- disguised as an English nanny. Soon he becomes not only his children's best pal but the kind of parent he should have been from the start.")
    ///     },
    ///     Movie {
    ///         name: String::from("Apollo13"),
    ///         description: String::from("The true story of technical troubles that scuttle the Apollo 13 lunar mission in 1971, risking the lives of astronaut Jim Lovell and his crew, with the failed journey turning into a thrilling saga of heroism. Drifting more than 200,000 miles from Earth, the astronauts work furiously with the ground crew to avert tragedy.")
    ///     },
    /// ], Some("name")).await.unwrap();
    ///
    /// // Meilisearch may take some time to execute the request so we are going to wait till it's completed
    /// client.wait_for_task(task, None, None).await.unwrap();
    ///
    /// let movies = movie_index.get_documents::<Movie>().await.unwrap();
    /// assert!(movies.len() >= 3);
    /// # movie_index.delete().await.unwrap().wait_for_completion(&client, None, None).await.unwrap();
    /// # });
    /// ```
    pub async fn add_or_update<T: Serialize>(
        &self,
        documents: &[T],
        primary_key: Option<impl AsRef<str>>,
    ) -> Result<TaskInfo, Error> {
        let url = if let Some(primary_key) = primary_key {
            format!(
                "{}/indexes/{}/documents?primaryKey={}",
                self.client.host,
                self.uid,
                primary_key.as_ref()
            )
        } else {
            format!("{}/indexes/{}/documents", self.client.host, self.uid)
        };
        request::<&[T], TaskInfo>(&url, &self.client.api_key, Method::Put(documents), 202).await
    }

    /// Delete all documents in the index.
    ///
    /// # Example
    ///
    /// ```
    /// # use serde::{Serialize, Deserialize};
    /// # use meilisearch_sdk::{client::*, indexes::*};
    /// #
    /// # let MEILISEARCH_HOST = option_env!("MEILISEARCH_HOST").unwrap_or("http://localhost:7700");
    /// # let MEILISEARCH_API_KEY = option_env!("MEILISEARCH_API_KEY").unwrap_or("masterKey");
    /// #
    /// # #[derive(Serialize, Deserialize, Debug)]
    /// # struct Movie {
    /// #    name: String,
    /// #    description: String,
    /// # }
    /// #
    /// #
    /// # futures::executor::block_on(async move {
    /// #
    /// let client = Client::new(MEILISEARCH_HOST, MEILISEARCH_API_KEY);
    /// let movie_index = client.index("delete_all_documents");
    ///
    /// # movie_index.add_or_replace(&[Movie{name:String::from("Interstellar"), description:String::from("Interstellar chronicles the adventures of a group of explorers who make use of a newly discovered wormhole to surpass the limitations on human space travel and conquer the vast distances involved in an interstellar voyage.")}], Some("name")).await.unwrap().wait_for_completion(&client, None, None).await.unwrap();
    /// // add some documents
    ///
    /// movie_index.delete_all_documents()
    ///   .await
    ///   .unwrap()
    ///   .wait_for_completion(&client, None, None)
    ///   .await
    ///   .unwrap();
    /// let movies = movie_index.get_documents::<Movie>().await.unwrap();
    /// assert_eq!(movies.results.len(), 0);
    /// # movie_index.delete().await.unwrap().wait_for_completion(&client, None, None).await.unwrap();
    /// # });
    /// ```
    pub async fn delete_all_documents(&self) -> Result<TaskInfo, Error> {
        request::<(), TaskInfo>(
            &format!("{}/indexes/{}/documents", self.client.host, self.uid),
            &self.client.api_key,
            Method::Delete,
            202,
        )
        .await
    }

    /// Delete one document based on its unique id.
    ///
    /// # Example
    ///
    /// ```
    /// # use serde::{Serialize, Deserialize};
    /// # use meilisearch_sdk::client::*;
    /// #
    /// # let MEILISEARCH_HOST = option_env!("MEILISEARCH_HOST").unwrap_or("http://localhost:7700");
    /// # let MEILISEARCH_API_KEY = option_env!("MEILISEARCH_API_KEY").unwrap_or("masterKey");
    /// #
    /// # #[derive(Serialize, Deserialize, Debug)]
    /// # struct Movie {
    /// #    name: String,
    /// #    description: String,
    /// # }
    /// #
    /// #
    /// # futures::executor::block_on(async move {
    /// #
    /// let client = Client::new(MEILISEARCH_HOST, MEILISEARCH_API_KEY);
    /// let mut movies = client.index("delete_document");
    ///
    /// # movies.add_or_replace(&[Movie{name:String::from("Interstellar"), description:String::from("Interstellar chronicles the adventures of a group of explorers who make use of a newly discovered wormhole to surpass the limitations on human space travel and conquer the vast distances involved in an interstellar voyage.")}], Some("name")).await.unwrap().wait_for_completion(&client, None, None).await.unwrap();
    /// // add a document with id = Interstellar
    ///
    /// movies.delete_document("Interstellar")
    ///   .await
    ///   .unwrap()
    ///   .wait_for_completion(&client, None, None)
    ///   .await
    ///   .unwrap();
    /// # movies.delete().await.unwrap().wait_for_completion(&client, None, None).await.unwrap();
    /// # });
    /// ```
    pub async fn delete_document<T: Display>(&self, uid: T) -> Result<TaskInfo, Error> {
        request::<(), TaskInfo>(
            &format!(
                "{}/indexes/{}/documents/{}",
                self.client.host, self.uid, uid
            ),
            &self.client.api_key,
            Method::Delete,
            202,
        )
        .await
    }

    /// Delete a selection of documents based on array of document id's.
    ///
    /// # Example
    ///
    /// ```
    /// # use serde::{Serialize, Deserialize};
    /// # use meilisearch_sdk::client::*;
    /// #
    /// # let MEILISEARCH_HOST = option_env!("MEILISEARCH_HOST").unwrap_or("http://localhost:7700");
    /// # let MEILISEARCH_API_KEY = option_env!("MEILISEARCH_API_KEY").unwrap_or("masterKey");
    /// #
    /// # #[derive(Serialize, Deserialize, Debug)]
    /// # struct Movie {
    /// #    name: String,
    /// #    description: String,
    /// # }
    /// #
    /// #
    /// # futures::executor::block_on(async move {
    /// #
    /// let client = Client::new(MEILISEARCH_HOST, MEILISEARCH_API_KEY);
    /// let movies = client.index("delete_documents");
    ///
    /// // add some documents
    /// # movies.add_or_replace(&[Movie{name:String::from("Interstellar"), description:String::from("Interstellar chronicles the adventures of a group of explorers who make use of a newly discovered wormhole to surpass the limitations on human space travel and conquer the vast distances involved in an interstellar voyage.")},Movie{name:String::from("Unknown"), description:String::from("Unknown")}], Some("name")).await.unwrap().wait_for_completion(&client, None, None).await.unwrap();
    ///
    /// // delete some documents
    /// movies.delete_documents(&["Interstellar", "Unknown"])
    ///   .await
    ///   .unwrap()
    ///   .wait_for_completion(&client, None, None)
    ///   .await
    ///   .unwrap();
    /// # movies.delete().await.unwrap().wait_for_completion(&client, None, None).await.unwrap();
    /// # });
    /// ```
    pub async fn delete_documents<T: Display + Serialize + std::fmt::Debug>(
        &self,
        uids: &[T],
    ) -> Result<TaskInfo, Error> {
        request::<&[T], TaskInfo>(
            &format!(
                "{}/indexes/{}/documents/delete-batch",
                self.client.host, self.uid
            ),
            &self.client.api_key,
            Method::Post(uids),
            202,
        )
        .await
    }

    /// Alias for the [Index::update] method.
    pub async fn set_primary_key(
        &mut self,
        primary_key: impl AsRef<str>,
    ) -> Result<TaskInfo, Error> {
        self.primary_key = Some(primary_key.as_ref().to_string());

        self.update().await
    }

    /// Fetch the information of the index as a raw JSON [Index], this index should already exist.
    ///
    /// # Example
    ///
    /// ```
    /// # use meilisearch_sdk::{client::*, indexes::*};
    /// #
    /// # let MEILISEARCH_HOST = option_env!("MEILISEARCH_HOST").unwrap_or("http://localhost:7700");
    /// # let MEILISEARCH_API_KEY = option_env!("MEILISEARCH_API_KEY").unwrap_or("masterKey");
    /// #
    /// # futures::executor::block_on(async move {
    /// // create the client
    /// let client = Client::new(MEILISEARCH_HOST, MEILISEARCH_API_KEY);
    /// # let index = client.create_index("fetch_info", None).await.unwrap().wait_for_completion(&client, None, None).await.unwrap().try_make_index(&client).unwrap();
    ///
    /// // get the information of the index named "fetch_info"
    /// let mut idx = client.index("fetch_info");
    /// idx.fetch_info().await.unwrap();
    /// println!("{idx:?}");
    /// # index.delete().await.unwrap().wait_for_completion(&client, None, None).await.unwrap();
    /// # });
    /// ```
    /// If you use it directly from the [Client], you can use the method [Client::get_raw_index], which is the equivalent method from the client.
    pub async fn fetch_info(&mut self) -> Result<(), Error> {
        let v = self.client.get_raw_index(&self.uid).await?;
        *self = Index::from_value(v, self.client.clone())?;
        Ok(())
    }

    /// Fetch the primary key of the index.
    ///
    /// # Example
    ///
    /// ```
    /// # use meilisearch_sdk::{client::*, indexes::*};
    /// #
    /// # let MEILISEARCH_HOST = option_env!("MEILISEARCH_HOST").unwrap_or("http://localhost:7700");
    /// # let MEILISEARCH_API_KEY = option_env!("MEILISEARCH_API_KEY").unwrap_or("masterKey");
    /// #
    /// # futures::executor::block_on(async move {
    /// // create the client
    /// let client = Client::new(MEILISEARCH_HOST, MEILISEARCH_API_KEY);
    /// # let index = client.create_index("get_primary_key", None).await.unwrap().wait_for_completion(&client, None, None).await.unwrap().try_make_index(&client).unwrap();
    ///
    /// // get the primary key of the index named "movies"
    /// let movies = client.index("movies").get_primary_key().await;
    /// # index.delete().await.unwrap().wait_for_completion(&client, None, None).await.unwrap();
    /// # });
    /// ```
    pub async fn get_primary_key(&mut self) -> Result<Option<&str>, Error> {
        self.fetch_info().await?;
        Ok(self.primary_key.as_deref())
    }

    /// Get a [Task] from a specific [Index] to keep track of [asynchronous operations](https://docs.meilisearch.com/learn/advanced/asynchronous_operations.html).
    ///
    /// # Example
    ///
    /// ```
    /// # use serde::{Serialize, Deserialize};
    /// # use std::thread::sleep;
    /// # use std::time::Duration;
    /// # use meilisearch_sdk::{client::*, indexes::*, tasks::Task};
    /// #
    /// # let MEILISEARCH_HOST = option_env!("MEILISEARCH_HOST").unwrap_or("http://localhost:7700");
    /// # let MEILISEARCH_API_KEY = option_env!("MEILISEARCH_API_KEY").unwrap_or("masterKey");
    /// #
    /// # #[derive(Debug, Serialize, Deserialize, PartialEq)]
    /// # struct Document {
    /// #    id: usize,
    /// #    value: String,
    /// #    kind: String,
    /// # }
    /// #
    /// #
    /// # futures::executor::block_on(async move {
    /// let client = Client::new(MEILISEARCH_HOST, MEILISEARCH_API_KEY);
    /// let movies = client.index("get_task");
    ///
    /// let task = movies.add_documents(&[
    ///     Document { id: 0, kind: "title".into(), value: "The Social Network".to_string() }
    /// ], None).await.unwrap();
    /// # task.clone().wait_for_completion(&client, None, None).await.unwrap();
    ///
    /// // Get task status from the index, using `uid`
    /// let status = movies.get_task(&task).await.unwrap();
    ///
    /// let from_index = match status {
    ///    Task::Enqueued { content } => content.uid,
    ///    Task::Processing { content } => content.uid,
    ///    Task::Failed { content } => content.task.uid,
    ///    Task::Succeeded { content } => content.uid,
    /// };
    ///
    /// assert_eq!(task.get_task_uid(), from_index);
    /// # movies.delete().await.unwrap().wait_for_completion(&client, None, None).await.unwrap();
    /// # });
    /// ```
    pub async fn get_task(&self, uid: impl AsRef<u32>) -> Result<Task, Error> {
        request::<(), Task>(
            &format!("{}/tasks/{}", self.client.host, uid.as_ref()),
            &self.client.api_key,
            Method::Get(()),
            200,
        )
        .await
    }

    /// Get the status of all tasks in a given index.
    ///
    /// # Example
    ///
    /// ```
    /// # use serde::{Serialize, Deserialize};
    /// # use meilisearch_sdk::{client::*, indexes::*};
    /// #
    /// # let MEILISEARCH_HOST = option_env!("MEILISEARCH_HOST").unwrap_or("http://localhost:7700");
    /// # let MEILISEARCH_API_KEY = option_env!("MEILISEARCH_API_KEY").unwrap_or("masterKey");
    /// #
    /// # futures::executor::block_on(async move {
    /// # let client = Client::new(MEILISEARCH_HOST, MEILISEARCH_API_KEY);
    /// # let index = client.create_index("get_tasks", None).await.unwrap().wait_for_completion(&client, None, None).await.unwrap().try_make_index(&client).unwrap();
    ///
    /// let tasks = index.get_tasks().await.unwrap();
    ///
    /// assert!(tasks.results.len() > 0);
    /// # index.delete().await.unwrap().wait_for_completion(&client, None, None).await.unwrap();
    /// # });
    /// ```
    pub async fn get_tasks(&self) -> Result<TasksResults, Error> {
        let mut query = TasksQuery::new(&self.client);
        query.with_index_uid([self.uid.as_str()]);

        self.client.get_tasks_with(&query).await
    }

    /// Get the status of all tasks in a given index.
    ///
    /// # Example
    ///
    /// ```
    /// # use serde::{Serialize, Deserialize};
    /// # use meilisearch_sdk::{client::*, indexes::*, tasks::*};
    /// #
    /// # let MEILISEARCH_HOST = option_env!("MEILISEARCH_HOST").unwrap_or("http://localhost:7700");
    /// # let MEILISEARCH_API_KEY = option_env!("MEILISEARCH_API_KEY").unwrap_or("masterKey");
    /// #
    /// # futures::executor::block_on(async move {
    /// # let client = Client::new(MEILISEARCH_HOST, MEILISEARCH_API_KEY);
    /// # let index = client.create_index("get_tasks_with", None).await.unwrap().wait_for_completion(&client, None, None).await.unwrap().try_make_index(&client).unwrap();
    ///
    /// let mut query = TasksQuery::new(&client);
    /// query.with_index_uid(["none_existant"]);
    /// let tasks = index.get_tasks_with(&query).await.unwrap();
    ///
    /// assert!(tasks.results.len() > 0);
    /// # index.delete().await.unwrap().wait_for_completion(&client, None, None).await.unwrap();
    /// # });
    /// ```
    pub async fn get_tasks_with(
        &self,
        tasks_query: &TasksQuery<'_>,
    ) -> Result<TasksResults, Error> {
        let mut query = tasks_query.clone();
        query.with_index_uid([self.uid.as_str()]);

        self.client.get_tasks_with(&query).await
    }

    /// Get stats of an index.
    ///
    /// # Example
    ///
    /// ```
    /// # use meilisearch_sdk::{client::*, indexes::*};
    /// #
    /// # let MEILISEARCH_HOST = option_env!("MEILISEARCH_HOST").unwrap_or("http://localhost:7700");
    /// # let MEILISEARCH_API_KEY = option_env!("MEILISEARCH_API_KEY").unwrap_or("masterKey");
    /// #
    /// # futures::executor::block_on(async move {
    /// # let client = Client::new(MEILISEARCH_HOST, MEILISEARCH_API_KEY);
    /// # let index = client.create_index("get_stats", None).await.unwrap().wait_for_completion(&client, None, None).await.unwrap().try_make_index(&client).unwrap();
    ///
    /// let stats = index.get_stats().await.unwrap();
    /// assert_eq!(stats.is_indexing, false);
    /// # index.delete().await.unwrap().wait_for_completion(&client, None, None).await.unwrap();
    /// # });
    /// ```
    pub async fn get_stats(&self) -> Result<IndexStats, Error> {
        request::<(), IndexStats>(
            &format!("{}/indexes/{}/stats", self.client.host, self.uid),
            &self.client.api_key,
            Method::Get(()),
            200,
        )
        .await
    }

    /// Wait until Meilisearch processes a [Task], and get its status.
    ///
    /// `interval` = The frequency at which the server should be polled. Default = 50ms
    /// `timeout` = The maximum time to wait for processing to complete. Default = 5000ms
    ///
    /// If the waited time exceeds `timeout` then an [Error::Timeout] will be returned.
    ///
    /// See also [Client::wait_for_task, Task::wait_for_completion].
    ///
    /// # Example
    ///
    /// ```
    /// # use meilisearch_sdk::{client::*, indexes::*, tasks::Task};
    /// # use serde::{Serialize, Deserialize};
    /// #
    /// # let MEILISEARCH_HOST = option_env!("MEILISEARCH_HOST").unwrap_or("http://localhost:7700");
    /// # let MEILISEARCH_API_KEY = option_env!("MEILISEARCH_API_KEY").unwrap_or("masterKey");
    /// #
    /// # #[derive(Debug, Serialize, Deserialize, PartialEq)]
    /// # struct Document {
    /// #    id: usize,
    /// #    value: String,
    /// #    kind: String,
    /// # }
    /// #
    /// #
    /// # futures::executor::block_on(async move {
    /// let client = Client::new(MEILISEARCH_HOST, MEILISEARCH_API_KEY);
    /// let movies = client.index("movies_index_wait_for_task");
    ///
    /// let task = movies.add_documents(&[
    ///     Document { id: 0, kind: "title".into(), value: "The Social Network".to_string() },
    ///     Document { id: 1, kind: "title".into(), value: "Harry Potter and the Sorcerer's Stone".to_string() },
    /// ], None).await.unwrap();
    ///
    /// let status = movies.wait_for_task(task, None, None).await.unwrap();
    ///
    /// assert!(matches!(status, Task::Succeeded { .. }));
    /// # movies.delete().await.unwrap().wait_for_completion(&client, None, None).await.unwrap();
    /// # });
    /// ```
    pub async fn wait_for_task(
        &self,
        task_id: impl AsRef<u32>,
        interval: Option<Duration>,
        timeout: Option<Duration>,
    ) -> Result<Task, Error> {
        self.client.wait_for_task(task_id, interval, timeout).await
    }

    /// Add documents to the index in batches
    ///
    /// `documents` = A slice of documents
    /// `batch_size` = Optional parameter that allows you to specify the size of the batch
    /// `batch_size` is 1000 by default
    ///
    /// # Example
    ///
    /// ```
    /// use serde::{Serialize, Deserialize};
    /// use meilisearch_sdk::client::*;
    ///
    /// #
    /// # let MEILISEARCH_HOST = option_env!("MEILISEARCH_HOST").unwrap_or("http://localhost:7700");
    /// # let MEILISEARCH_API_KEY = option_env!("MEILISEARCH_API_KEY").unwrap_or("masterKey");
    /// #
    /// #[derive(Serialize, Deserialize, Debug)]
    /// struct Movie {
    ///     name: String,
    ///     description: String,
    /// }
    ///
    /// # futures::executor::block_on(async move {
    /// let client = Client::new(MEILISEARCH_HOST, MEILISEARCH_API_KEY);
    /// let movie_index = client.index("add_documents_in_batches");
    ///
    /// let tasks = movie_index.add_documents_in_batches(&[
    ///  Movie {
    ///         name: String::from("Interstellar"),
    ///         description: String::from("Interstellar chronicles the adventures of a group of explorers who make use of a newly discovered wormhole to surpass the limitations on human space travel and conquer the vast distances involved in an interstellar voyage.")
    ///  },
    ///  Movie {
    ///         // note that the id field can only take alphanumerics characters (and '-' and '/')
    ///         name: String::from("MrsDoubtfire"),
    ///         description: String::from("Loving but irresponsible dad Daniel Hillard, estranged from his exasperated spouse, is crushed by a court order allowing only weekly visits with his kids. When Daniel learns his ex needs a housekeeper, he gets the job -- disguised as an English nanny. Soon he becomes not only his children's best pal but the kind of parent he should have been from the start.")
    ///  },
    ///  Movie {
    ///         name: String::from("Apollo13"),
    ///         description: String::from("The true story of technical troubles that scuttle the Apollo 13 lunar mission in 1971, risking the lives of astronaut Jim Lovell and his crew, with the failed journey turning into a thrilling saga of heroism. Drifting more than 200,000 miles from Earth, the astronauts work furiously with the ground crew to avert tragedy.")
    ///     }],
    ///     Some(1),
    ///     Some("name")
    /// ).await.unwrap();
    ///
    /// client.wait_for_task(tasks.last().unwrap(), None, None).await.unwrap();
    ///
    /// let movies = movie_index.get_documents::<Movie>().await.unwrap();
    /// assert!(movies.results.len() >= 3);
    /// # movie_index.delete().await.unwrap().wait_for_completion(&client, None,
    /// None).await.unwrap();
    /// # });
    /// ```
    pub async fn add_documents_in_batches<T: Serialize>(
        &self,
        documents: &[T],
        batch_size: Option<usize>,
        primary_key: Option<&str>,
    ) -> Result<Vec<TaskInfo>, Error> {
        let mut task = Vec::with_capacity(documents.len());
        for document_batch in documents.chunks(batch_size.unwrap_or(1000)) {
            task.push(self.add_documents(document_batch, primary_key).await?);
        }
        Ok(task)
    }

    /// Update documents to the index in batches
    ///
    /// `documents` = A slice of documents
    /// `batch_size` = Optional parameter that allows you to specify the size of the batch
    /// `batch_size` is 1000 by default
    ///
    /// # Example
    ///
    /// ```
    /// use serde::{Serialize, Deserialize};
    /// use meilisearch_sdk::client::*;
    ///
    /// #
    /// # let MEILISEARCH_HOST = option_env!("MEILISEARCH_HOST").unwrap_or("http://localhost:7700");
    /// # let MEILISEARCH_API_KEY = option_env!("MEILISEARCH_API_KEY").unwrap_or("masterKey");
    /// #
    /// #[derive(Serialize, Deserialize, Debug, Eq, PartialEq)]
    /// struct Movie {
    ///     name: String,
    ///     description: String,
    /// }
    ///
    /// # futures::executor::block_on(async move {
    /// let client = Client::new(MEILISEARCH_HOST, MEILISEARCH_API_KEY);
    /// let movie_index = client.index("update_documents_in_batches");
    ///
    /// let tasks = movie_index.add_documents_in_batches(&[
    ///  Movie {
    ///         name: String::from("Interstellar"),
    ///         description: String::from("Interstellar chronicles the adventures of a group of explorers who make use of a newly discovered wormhole to surpass the limitations on human space travel and conquer the vast distances involved in an interstellar voyage.")
    ///  },
    ///  Movie {
    ///         // note that the id field can only take alphanumerics characters (and '-' and '/')
    ///         name: String::from("MrsDoubtfire"),
    ///         description: String::from("Loving but irresponsible dad Daniel Hillard, estranged from his exasperated spouse, is crushed by a court order allowing only weekly visits with his kids. When Daniel learns his ex needs a housekeeper, he gets the job -- disguised as an English nanny. Soon he becomes not only his children's best pal but the kind of parent he should have been from the start.")
    ///  },
    ///  Movie {
    ///         name: String::from("Apollo13"),
    ///         description: String::from("The true story of technical troubles that scuttle the Apollo 13 lunar mission in 1971, risking the lives of astronaut Jim Lovell and his crew, with the failed journey turning into a thrilling saga of heroism. Drifting more than 200,000 miles from Earth, the astronauts work furiously with the ground crew to avert tragedy.")
    ///     }],
    ///     Some(1),
    ///     Some("name")
    /// ).await.unwrap();
    ///
    /// client.wait_for_task(tasks.last().unwrap(), None, None).await.unwrap();
    ///
    /// let movies = movie_index.get_documents::<Movie>().await.unwrap();
    /// assert!(movies.results.len() >= 3);
    ///
    /// let updated_movies = [
    ///  Movie {
    ///         name: String::from("Interstellar"),
    ///         description: String::from("Updated!")
    ///  },
    ///  Movie {
    ///         // note that the id field can only take alphanumerics characters (and '-' and '/')
    ///         name: String::from("MrsDoubtfire"),
    ///         description: String::from("Updated!")
    ///  },
    ///  Movie {
    ///         name: String::from("Apollo13"),
    ///         description: String::from("Updated!")
    /// }];
    ///
    /// let tasks = movie_index.update_documents_in_batches(&updated_movies, Some(1), None).await.unwrap();
    ///
    /// client.wait_for_task(tasks.last().unwrap(), None, None).await.unwrap();
    ///
    /// let movies_updated = movie_index.get_documents::<Movie>().await.unwrap();
    /// assert!(movies_updated.results.len() >= 3);
    ///
    /// assert!(&movies_updated.results[..] == &updated_movies[..]);
    ///
    /// # movie_index.delete().await.unwrap().wait_for_completion(&client, None,
    /// None).await.unwrap();
    /// # });
    /// ```
    pub async fn update_documents_in_batches<T: Serialize>(
        &self,
        documents: &[T],
        batch_size: Option<usize>,
        primary_key: Option<&str>,
    ) -> Result<Vec<TaskInfo>, Error> {
        let mut task = Vec::with_capacity(documents.len());
        for document_batch in documents.chunks(batch_size.unwrap_or(1000)) {
            task.push(self.add_or_update(document_batch, primary_key).await?);
        }
        Ok(task)
    }
}

impl AsRef<str> for Index {
    fn as_ref(&self) -> &str {
        &self.uid
    }
}

/// An [IndexUpdater] used to update the specifics of an index
///
/// # Example
///
/// ```
/// # use meilisearch_sdk::{client::*, indexes::*, task_info::*, tasks::{Task, SucceededTask}};
/// #
/// # let MEILISEARCH_HOST = option_env!("MEILISEARCH_HOST").unwrap_or("http://localhost:7700");
/// # let MEILISEARCH_API_KEY = option_env!("MEILISEARCH_API_KEY").unwrap_or("masterKey");
/// #
/// # futures::executor::block_on(async move {
/// # let client = Client::new(MEILISEARCH_HOST, MEILISEARCH_API_KEY);
/// # let index = client
/// #   .create_index("index_updater", None)
/// #   .await
/// #   .unwrap()
/// #   .wait_for_completion(&client, None, None)
/// #   .await
/// #   .unwrap()
/// # // Once the task finished, we try to create an `Index` out of it
/// #   .try_make_index(&client)
/// #   .unwrap();
///
/// let task = IndexUpdater::new("index_updater", &client)
///   .with_primary_key("special_id")
///   .execute()
///   .await
///   .unwrap()
///   .wait_for_completion(&client, None, None)
///   .await
///   .unwrap();
///
/// let index = client.get_index("index_updater").await.unwrap();
/// assert_eq!(index.primary_key, Some("special_id".to_string()));
/// # index.delete().await.unwrap().wait_for_completion(&client, None, None).await.unwrap();
/// # });
/// ```
#[derive(Debug, Serialize, Clone)]
#[serde(rename_all = "camelCase")]
pub struct IndexUpdater<'a> {
    #[serde(skip)]
    pub client: &'a Client,
    #[serde(skip_serializing)]
    pub uid: String,
    pub primary_key: Option<String>,
}

impl<'a> IndexUpdater<'a> {
    pub fn new(uid: impl AsRef<str>, client: &Client) -> IndexUpdater {
        IndexUpdater {
            client,
            primary_key: None,
            uid: uid.as_ref().to_string(),
        }
    }
    /// Define the new primary_key to set on the [Index]
    ///
    /// # Example
    ///
    /// ```
    /// # use meilisearch_sdk::{client::*, indexes::*, task_info::*, tasks::{Task, SucceededTask}};
    /// #
    /// # let MEILISEARCH_HOST = option_env!("MEILISEARCH_HOST").unwrap_or("http://localhost:7700");
    /// # let MEILISEARCH_API_KEY = option_env!("MEILISEARCH_API_KEY").unwrap_or("masterKey");
    /// #
    /// # futures::executor::block_on(async move {
    /// # let client = Client::new(MEILISEARCH_HOST, MEILISEARCH_API_KEY);
    /// # let index = client
    /// #   .create_index("index_updater_with_primary_key", None)
    /// #   .await
    /// #   .unwrap()
    /// #   .wait_for_completion(&client, None, None)
    /// #   .await
    /// #   .unwrap()
    /// # // Once the task finished, we try to create an `Index` out of it
    /// #   .try_make_index(&client)
    /// #   .unwrap();
    ///
    /// let task = IndexUpdater::new("index_updater_with_primary_key", &client)
    ///   .with_primary_key("special_id")
    ///   .execute()
    ///   .await
    ///   .unwrap()
    ///   .wait_for_completion(&client, None, None)
    ///   .await
    ///   .unwrap();
    ///
    /// let index = client.get_index("index_updater_with_primary_key").await.unwrap();
    /// assert_eq!(index.primary_key, Some("special_id".to_string()));
    /// # index.delete().await.unwrap().wait_for_completion(&client, None, None).await.unwrap();
    /// # });
    /// ```
    pub fn with_primary_key(&mut self, primary_key: impl AsRef<str>) -> &mut Self {
        self.primary_key = Some(primary_key.as_ref().to_string());
        self
    }

    /// Execute the update of an [Index] using the [IndexUpdater]
    ///
    /// # Example
    ///
    /// ```
    /// # use meilisearch_sdk::{client::*, indexes::*, task_info::*, tasks::{Task, SucceededTask}};
    /// #
    /// # let MEILISEARCH_HOST = option_env!("MEILISEARCH_HOST").unwrap_or("http://localhost:7700");
    /// # let MEILISEARCH_API_KEY = option_env!("MEILISEARCH_API_KEY").unwrap_or("masterKey");
    /// #
    /// # futures::executor::block_on(async move {
    /// # let client = Client::new(MEILISEARCH_HOST, MEILISEARCH_API_KEY);
    /// # let index = client
    /// #   .create_index("index_updater_execute", None)
    /// #   .await
    /// #   .unwrap()
    /// #   .wait_for_completion(&client, None, None)
    /// #   .await
    /// #   .unwrap()
    /// # // Once the task finished, we try to create an `Index` out of it
    /// #   .try_make_index(&client)
    /// #   .unwrap();
    ///
    /// let task = IndexUpdater::new("index_updater_execute", &client)
    ///   .with_primary_key("special_id")
    ///   .execute()
    ///   .await
    ///   .unwrap()
    ///   .wait_for_completion(&client, None, None)
    ///   .await
    ///   .unwrap();
    ///
    /// let index = client.get_index("index_updater_execute").await.unwrap();
    /// assert_eq!(index.primary_key, Some("special_id".to_string()));
    /// # index.delete().await.unwrap().wait_for_completion(&client, None, None).await.unwrap();
    /// # });
    /// ```
    pub async fn execute(&'a self) -> Result<TaskInfo, Error> {
        request::<&IndexUpdater, TaskInfo>(
            &format!("{}/indexes/{}", self.client.host, self.uid),
            &self.client.api_key,
            Method::Patch(self),
            202,
        )
        .await
    }
}

impl AsRef<str> for IndexUpdater<'_> {
    fn as_ref(&self) -> &str {
        &self.uid
    }
}

impl<'a> AsRef<IndexUpdater<'a>> for IndexUpdater<'a> {
    fn as_ref(&self) -> &IndexUpdater<'a> {
        self
    }
}

#[derive(Deserialize)]
#[serde(rename_all = "camelCase")]
pub struct IndexStats {
    pub number_of_documents: usize,
    pub is_indexing: bool,
    pub field_distribution: HashMap<String, usize>,
}

// An [IndexesQuery] containing filter and pagination parameters when searching for [Index]es
///
/// # Example
///
/// ```
/// # use meilisearch_sdk::{client::*, indexes::*};
/// #
/// # let MEILISEARCH_HOST = option_env!("MEILISEARCH_HOST").unwrap_or("http://localhost:7700");
/// # let MEILISEARCH_API_KEY = option_env!("MEILISEARCH_API_KEY").unwrap_or("masterKey");
/// #
/// # futures::executor::block_on(async move {
/// # let client = Client::new(MEILISEARCH_HOST, MEILISEARCH_API_KEY);
/// # let index = client
/// #   .create_index("index_query_builder", None)
/// #   .await
/// #   .unwrap()
/// #   .wait_for_completion(&client, None, None)
/// #   .await
/// #   .unwrap()
/// #   // Once the task finished, we try to create an `Index` out of it
/// #   .try_make_index(&client)
/// #   .unwrap();
///  let mut indexes = IndexesQuery::new(&client)
///   .with_limit(1)
///   .execute().await.unwrap();
///
/// # assert_eq!(indexes.results.len(), 1);
/// # index.delete().await.unwrap().wait_for_completion(&client, None, None).await.unwrap();
/// # });
/// ```
#[derive(Debug, Serialize, Clone)]
#[serde(rename_all = "camelCase")]
pub struct IndexesQuery<'a> {
    #[serde(skip_serializing)]
    pub client: &'a Client,
    /// The number of [Index]es to skip.
    /// If the value of the parameter `offset` is `n`, the `n` first indexes will not be returned.
    /// This is helpful for pagination.
    ///
    /// Example: If you want to skip the first index, set offset to `1`.
    #[serde(skip_serializing_if = "Option::is_none")]
    pub offset: Option<usize>,

    /// The maximum number of [Index]es returned.
    /// If the value of the parameter `limit` is `n`, there will never be more than `n` indexes in the response.
    /// This is helpful for pagination.
    ///
    /// Example: If you don't want to get more than two indexes, set limit to `2`.
    /// Default: `20`
    #[serde(skip_serializing_if = "Option::is_none")]
    pub limit: Option<usize>,
}

impl<'a> IndexesQuery<'a> {
    pub fn new(client: &Client) -> IndexesQuery {
        IndexesQuery {
            client,
            offset: None,
            limit: None,
        }
    }

    /// Specify the offset.
    ///
    /// # Example
    ///
    /// ```
    /// # use meilisearch_sdk::{client::*, indexes::*};
    /// #
    /// # let MEILISEARCH_HOST = option_env!("MEILISEARCH_HOST").unwrap_or("http://localhost:7700");
    /// # let MEILISEARCH_API_KEY = option_env!("MEILISEARCH_API_KEY").unwrap_or("masterKey");
    /// #
    /// # futures::executor::block_on(async move {
    /// # let client = Client::new(MEILISEARCH_HOST, MEILISEARCH_API_KEY);
    /// # let index = client
    /// #   .create_index("index_query_with_offset", None)
    /// #   .await
    /// #   .unwrap()
    /// #   .wait_for_completion(&client, None, None)
    /// #   .await
    /// #   .unwrap()
    /// #   // Once the task finished, we try to create an `Index` out of it
    /// #   .try_make_index(&client)
    /// #   .unwrap();
    ///
    ///  let mut indexes = IndexesQuery::new(&client)
    ///   .with_offset(1)
    ///   .execute().await.unwrap();
    ///
    /// # assert_eq!(indexes.offset, 1);
    /// # index.delete().await.unwrap().wait_for_completion(&client, None, None).await.unwrap();
    /// # });
    /// ```
    pub fn with_offset(&mut self, offset: usize) -> &mut IndexesQuery<'a> {
        self.offset = Some(offset);
        self
    }

    /// Specify the maximum number of [Index]es to return.
    ///
    /// # Example
    ///
    /// ```
    /// # use meilisearch_sdk::{client::*, indexes::*};
    /// #
    /// # let MEILISEARCH_HOST = option_env!("MEILISEARCH_HOST").unwrap_or("http://localhost:7700");
    /// # let MEILISEARCH_API_KEY = option_env!("MEILISEARCH_API_KEY").unwrap_or("masterKey");
    /// #
    /// # futures::executor::block_on(async move {
    /// # let client = Client::new(MEILISEARCH_HOST, MEILISEARCH_API_KEY);
    /// # let index = client
    /// #   .create_index("index_query_with_limit", None)
    /// #   .await
    /// #   .unwrap()
    /// #   .wait_for_completion(&client, None, None)
    /// #   .await
    /// #   .unwrap()
    /// #   // Once the task finished, we try to create an `Index` out of it
    /// #   .try_make_index(&client)
    /// #   .unwrap();
    ///  let mut indexes = IndexesQuery::new(&client)
    ///   .with_limit(1)
    ///   .execute().await.unwrap();
    ///
    /// # assert_eq!(indexes.results.len(), 1);
    /// # index.delete().await.unwrap().wait_for_completion(&client, None, None).await.unwrap();
    /// # });
    /// ```
    pub fn with_limit(&mut self, limit: usize) -> &mut IndexesQuery<'a> {
        self.limit = Some(limit);
        self
    }
    /// Get [Index]es.
    ///
    /// # Example
    ///
    /// ```
    /// # use meilisearch_sdk::{indexes::IndexesQuery, client::Client};
    /// #
    /// # let MEILISEARCH_HOST = option_env!("MEILISEARCH_HOST").unwrap_or("http://localhost:7700");
    /// # let MEILISEARCH_API_KEY = option_env!("MEILISEARCH_API_KEY").unwrap_or("masterKey");
    /// #
    /// # futures::executor::block_on(async move {
    /// # let client = Client::new(MEILISEARCH_HOST, MEILISEARCH_API_KEY);
    /// # let index = client
    /// #   .create_index("index_query_with_execute", None)
    /// #   .await
    /// #   .unwrap()
    /// #   .wait_for_completion(&client, None, None)
    /// #   .await
    /// #   .unwrap()
    /// #   // Once the task finished, we try to create an `Index` out of it
    /// #   .try_make_index(&client)
    /// #   .unwrap();
    ///  let mut indexes = IndexesQuery::new(&client)
    ///   .with_limit(1)
    ///   .execute().await.unwrap();
    ///
    /// # assert_eq!(indexes.results.len(), 1);
    /// # index.delete().await.unwrap().wait_for_completion(&client, None, None).await.unwrap();
    /// # });
    /// ```
    pub async fn execute(&self) -> Result<IndexesResults, Error> {
        self.client.list_all_indexes_with(self).await
    }
}

#[derive(Debug, Clone)]
pub struct IndexesResults {
    pub results: Vec<Index>,
    pub limit: u32,
    pub offset: u32,
    pub total: u32,
}

#[cfg(test)]
mod tests {
    use super::*;

    use meilisearch_test_macro::meilisearch_test;
    use serde_json::json;

    #[meilisearch_test]
    async fn test_from_value(client: Client) {
        let t = OffsetDateTime::now_utc();
        let trfc3339 = t
            .format(&time::format_description::well_known::Rfc3339)
            .unwrap();

        let value = json!({
            "createdAt": &trfc3339,
            "primaryKey": null,
            "uid": "test_from_value",
            "updatedAt": &trfc3339,
        });

        let idx = Index {
            uid: "test_from_value".to_string(),
            primary_key: None,
            created_at: Some(t),
            updated_at: Some(t),
            client: client.clone(),
        };

        let res = Index::from_value(value, client).unwrap();

        assert_eq!(res.updated_at, idx.updated_at);
        assert_eq!(res.created_at, idx.created_at);
        assert_eq!(res.uid, idx.uid);
        assert_eq!(res.primary_key, idx.primary_key);
        assert_eq!(res.client.host, idx.client.host);
        assert_eq!(res.client.api_key, idx.client.api_key);
    }

    #[meilisearch_test]
    async fn test_fetch_info(mut index: Index) {
        let res = index.fetch_info().await;
        assert!(res.is_ok());
        assert!(index.updated_at.is_some());
        assert!(index.created_at.is_some());
        assert!(index.primary_key.is_none());
    }

    #[meilisearch_test]
    async fn test_get_documents(index: Index) {
        #[derive(Debug, Serialize, Deserialize, PartialEq)]
        struct Object {
            id: usize,
            value: String,
            kind: String,
        }
        let res = index.get_documents::<Object>().await.unwrap();

        assert_eq!(res.limit, 20)
    }

    #[meilisearch_test]
    async fn test_get_documents_with(index: Index) {
        #[derive(Debug, Serialize, Deserialize, PartialEq)]
        struct Object {
            id: usize,
            value: String,
            kind: String,
        }

        let mut documents_query = DocumentsQuery::new(&index);
        documents_query.with_limit(1).with_offset(2);

        let res = index
            .get_documents_with::<Object>(&documents_query)
            .await
            .unwrap();

        assert_eq!(res.limit, 1);
        assert_eq!(res.offset, 2);
    }

    #[meilisearch_test]
    async fn test_get_one_task(client: Client, index: Index) -> Result<(), Error> {
        let task = index
            .delete_all_documents()
            .await?
            .wait_for_completion(&client, None, None)
            .await?;

        let status = index.get_task(task).await?;

        match status {
            Task::Enqueued {
                content:
                    EnqueuedTask {
                        index_uid: Some(index_uid),
                        ..
                    },
            } => assert_eq!(index_uid, *index.uid),
            Task::Processing {
                content:
                    EnqueuedTask {
                        index_uid: Some(index_uid),
                        ..
                    },
            } => assert_eq!(index_uid, *index.uid),
            Task::Failed {
                content:
                    FailedTask {
                        task:
                            SucceededTask {
                                index_uid: Some(index_uid),
                                ..
                            },
                        ..
                    },
            } => assert_eq!(index_uid, *index.uid),
            Task::Succeeded {
                content:
                    SucceededTask {
                        index_uid: Some(index_uid),
                        ..
                    },
            } => assert_eq!(index_uid, *index.uid),
            task => panic!(
                "The task should have an index_uid that is not null {:?}",
                task
            ),
        }
        Ok(())
    }
}<|MERGE_RESOLUTION|>--- conflicted
+++ resolved
@@ -1,10 +1,6 @@
 use crate::{
     client::Client,
-<<<<<<< HEAD
-    documents::{DocumentsQuery, DocumentsResults},
-=======
     documents::{DocumentQuery, DocumentsQuery, DocumentsResults},
->>>>>>> 70f5424f
     errors::Error,
     request::*,
     search::*,
@@ -374,13 +370,8 @@
 
         request::<(), DocumentsResults<T>>(&url, &self.client.api_key, Method::Get(()), 200).await
     }
-<<<<<<< HEAD
-
-=======
+
     /// Get [Document]s by batch with parameters.
-    ///
-    /// # Example
-    ///
     /// ```
     /// use serde::{Serialize, Deserialize};
     ///
@@ -413,11 +404,9 @@
     /// # movie_index.delete().await.unwrap().wait_for_completion(&client, None, None).await.unwrap();
     /// # });
     /// ```
->>>>>>> 70f5424f
     pub async fn get_documents_with<T: DeserializeOwned + 'static>(
         &self,
         documents_query: &DocumentsQuery<'_>,
-    ) -> Result<DocumentsResults<T>, Error> {
         let url = format!("{}/indexes/{}/documents", self.client.host, self.uid);
         request::<&DocumentsQuery, DocumentsResults<T>>(
             &url,
