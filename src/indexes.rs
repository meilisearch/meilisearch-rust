--- conflicted
+++ resolved
@@ -1,10 +1,6 @@
 use crate::{
     client::Client,
-<<<<<<< HEAD
-    documents::{DocumentsQuery, DocumentsResults},
-=======
     documents::{DocumentQuery, DocumentsQuery, DocumentsResults},
->>>>>>> e63cfea8
     errors::Error,
     request::*,
     search::*,
@@ -375,12 +371,6 @@
         request::<(), DocumentsResults<T>>(&url, &self.client.api_key, Method::Get(()), 200).await
     }
 
-<<<<<<< HEAD
-    pub async fn get_documents_with<T: DeserializeOwned + 'static>(
-        &self,
-        documents_query: &DocumentsQuery<'_>,
-    ) -> Result<DocumentsResults<T>, Error> {
-=======
     /// Get [Document]s by batch with parameters.
     /// ```
     /// use serde::{Serialize, Deserialize};
@@ -417,7 +407,6 @@
     pub async fn get_documents_with<T: DeserializeOwned + 'static>(
         &self,
         documents_query: &DocumentsQuery<'_>,
->>>>>>> e63cfea8
         let url = format!("{}/indexes/{}/documents", self.client.host, self.uid);
         request::<&DocumentsQuery, DocumentsResults<T>>(
             &url,
@@ -478,11 +467,7 @@
     /// client.wait_for_task(task, None, None).await.unwrap();
     ///
     /// let movies = movie_index.get_documents::<Movie>().await.unwrap();
-<<<<<<< HEAD
-    /// assert!(movies.results.len() >= 3);
-=======
     /// assert!(movies.len() >= 3);
->>>>>>> e63cfea8
     /// # movie_index.delete().await.unwrap().wait_for_completion(&client, None, None).await.unwrap();
     /// # });
     /// ```
@@ -560,11 +545,7 @@
     /// client.wait_for_task(task, None, None).await.unwrap();
     ///
     /// let movies = movie_index.get_documents::<Movie>().await.unwrap();
-<<<<<<< HEAD
-    /// assert!(movies.results.len() >= 3);
-=======
     /// assert!(movies.len() >= 3);
->>>>>>> e63cfea8
     /// # movie_index.delete().await.unwrap().wait_for_completion(&client, None, None).await.unwrap();
     /// # });
     /// ```
