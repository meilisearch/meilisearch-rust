name-template: 'v$RESOLVED_VERSION 🦀'
tag-template: 'v$RESOLVED_VERSION'
exclude-labels:
  - 'skip-changelog'
version-resolver:
  minor:
    labels:
      - 'breaking-change'
  default: patch
categories:
  - title: '⚠️ Breaking changes'
    label: 'breaking-change'
  - title: '🚀 Enhancements'
    label: 'enhancement'
  - title: '🐛 Bug Fixes'
    label: 'bug'
  - title: '🔒 Security'
    label: 'security'
  - title: '⚙️ Maintenance/misc'
    label:
      - 'dependencies'
      - 'maintenance'
      - 'documentation'
template: |
  $CHANGES

  Thanks again to $CONTRIBUTORS! 🎉
no-changes-template: 'Changes are coming soon 😎'
sort-direction: 'ascending'
replacers:
<<<<<<< HEAD
  - search: '/(?:and )?@dependabot-preview(?:\[bot\])?,?/g'
    replace: ''
  - search: '/(?:and )?@dependabot(?:\[bot\])?,?/g'
=======
  - search: '/(?:and )?@bors(?:\[bot\])?,?/g'
>>>>>>> 2449b6a3
    replace: ''
  - search: '/(?:and )?@meili-bot(?:\[bot\])?,?/g'
    replace: ''<|MERGE_RESOLUTION|>--- conflicted
+++ resolved
@@ -28,13 +28,9 @@
 no-changes-template: 'Changes are coming soon 😎'
 sort-direction: 'ascending'
 replacers:
-<<<<<<< HEAD
   - search: '/(?:and )?@dependabot-preview(?:\[bot\])?,?/g'
     replace: ''
   - search: '/(?:and )?@dependabot(?:\[bot\])?,?/g'
-=======
-  - search: '/(?:and )?@bors(?:\[bot\])?,?/g'
->>>>>>> 2449b6a3
     replace: ''
   - search: '/(?:and )?@meili-bot(?:\[bot\])?,?/g'
     replace: ''